#![no_std]
#![no_main]
#![feature(type_alias_impl_trait)]
#![allow(clippy::upper_case_acronyms)]

extern crate alloc;
use core::{alloc::GlobalAlloc, ops::ControlFlow, str};
use embassy_net::{
    dns::DnsSocket,
    tcp::client::{TcpClient, TcpClientState},
    Config, Stack, StackResources,
};
use embassy_time::{Duration, Timer};
use embedded_graphics::{pixelcolor::Gray8, prelude::Dimensions};
use embedded_svc::wifi::{ClientConfiguration, Configuration, Wifi};
use esp_backtrace as _;
use esp_println::println;
use esp_wifi::wifi::{WifiController, WifiDevice, WifiEvent, WifiMode, WifiState};
use esp_wifi::{initialize, EspWifiInitFor};

#[cfg(feature = "esp32c3")]
pub use esp32c3_hal as hal;
#[cfg(feature = "esp32c6")]
pub use esp32c6_hal as hal;

use hal::{
    clock::ClockControl, embassy, gpio::*, peripherals::Peripherals, prelude::*, timer::TimerGroup,
    Rtc, IO,
};
use hal::{systimer::SystemTimer, Rng};

use embedded_graphics::{draw_target::DrawTarget, prelude::RgbColor, pixelcolor::Rgb565};
use embedded_io_async::Read;
use incremental_png::{
    dechunker::Dechunker,
    inflater::{self, Inflater},
    stream_decoder::{ImageHeader, StreamDecoder},
};
use reqwless::client::HttpClient;
use reqwless::request::Method;
use static_cell::make_static;

const SSID: &str = env!("SSID");
const PASSWORD: &str = env!("PASSWORD");

// Ideally we'd like to get rid of the allocator, but some dependency requires it and it's hard to
// find out which one.
// See
// <https://users.rust-lang.org/t/rust-no-std-find-why-global-memory-allocator-is-required/77679>
#[global_allocator]
static ALLOCATOR: FakeAllocator = FakeAllocator;

struct FakeAllocator;

unsafe impl GlobalAlloc for FakeAllocator {
    unsafe fn alloc(&self, _: core::alloc::Layout) -> *mut u8 {
        panic!("who needs the allocator?");
    }
    unsafe fn dealloc(&self, _: *mut u8, _: core::alloc::Layout) {
        panic!("who needs the allocator?");
    }
    unsafe fn alloc_zeroed(&self, _: core::alloc::Layout) -> *mut u8 {
        panic!("who needs the allocator?");
    }
    unsafe fn realloc(&self, _: *mut u8, _: core::alloc::Layout, _: usize) -> *mut u8 {
        panic!("who needs the allocator?");
    }
}

#[cfg(feature = "display-st7735")]
mod display {
    use super::*;
    use embedded_graphics::pixelcolor::{raw::RawU16, Rgb565, RgbColor};
    use embedded_graphics::prelude::RawData;
    use hal::peripherals::SPI2;
    use hal::spi::FullDuplexMode;
    use hal::Spi;
    use st7735_lcd::{self, ST7735};

    pub type SPI = Spi<'static, SPI2, FullDuplexMode>;
    pub type DISPLAY<'a> = ST7735<SPI, GpioPin<Output<PushPull>, 6>, GpioPin<Output<PushPull>, 7>>;

    pub type Color = Rgb565;
    pub const BACKGROUND: Color = Rgb565::BLACK;
    pub const TEXT: Color = Rgb565::RED;

    pub fn flush(_display: &mut DISPLAY) -> Result<(), ()> {
        // no-op
        Ok(())
    }

    pub fn set_pixel(display: &mut DISPLAY, x: u32, y: u32, color: Color) -> Result<(), ()> {
        display.set_pixel(x as u16, y as u16, RawU16::from(color).into_inner())
    }
}

#[cfg(feature = "display-st7789")]
mod display {
    use super::*;
    use display_interface::DisplayError;
    use display_interface_spi::SPIInterfaceNoCS;
    use embedded_graphics::pixelcolor::{Rgb565, RgbColor};
    use hal::peripherals::SPI2;
    use hal::spi::FullDuplexMode;
    use hal::Spi;
    use mipidsi::models::ST7789;

    pub type SPI = Spi<'static, SPI2, FullDuplexMode>;
    pub type DISPLAY<'a> = mipidsi::Display<
        SPIInterfaceNoCS<
            Spi<'a, esp32c3_hal::peripherals::SPI2, FullDuplexMode>,
            GpioPin<Output<esp32c3_hal::gpio::PushPull>, 6>,
        >,
        ST7789,
        GpioPin<Output<esp32c3_hal::gpio::PushPull>, 7>,
    >;

    pub type Color = Rgb565;
    pub const BACKGROUND: Color = Rgb565::BLACK;
    pub const TEXT: Color = Rgb565::RED;

    pub fn flush(_display: &mut DISPLAY) -> Result<(), ()> {
        // no-op
        Ok(())
    }

    pub fn set_pixel(
        display: &mut DISPLAY,
        x: u32,
        y: u32,
        color: Color,
    ) -> Result<(), DisplayError> {
        display.set_pixel(x as u16, y as u16, color)
    }
}

#[cfg(feature = "display-ssd1306")]
mod display {
    use super::*;
    use embedded_graphics::pixelcolor::BinaryColor;
    use hal::i2c::I2C;
    use hal::peripherals::I2C0;
    use ssd1306::prelude::I2CInterface;
    use ssd1306::{mode::BufferedGraphicsMode, size::DisplaySize128x64, Ssd1306};

    pub type SIZE = DisplaySize128x64;
    pub const SIZE: SIZE = DisplaySize128x64;
    pub type DISPLAY<'a> = Ssd1306<I2CInterface<I2C<'a, I2C0>>, SIZE, BufferedGraphicsMode<SIZE>>;

    pub type Color = BinaryColor;
    pub const BACKGROUND: Color = BinaryColor::Off;
    pub const TEXT: Color = BinaryColor::On;

    pub fn flush(display: &mut DISPLAY) -> Result<(), display_interface::DisplayError> {
        display.flush()
    }

    pub fn set_pixel(display: &mut DISPLAY, x: u32, y: u32, color: Color) -> Result<(), ()> {
        // Note: we invert pixels, because xkcd looks better that way on this display
        display.set_pixel(x, y, color != BinaryColor::On);
        Ok(())
    }
}

#[cfg(feature = "display-ili9341")]
mod display {
    use super::*;
    use embedded_graphics::pixelcolor::Rgb565;
    use embedded_graphics::prelude::RgbColor;
    use hal::peripherals::SPI2;
    use hal::spi::FullDuplexMode;
    use hal::Spi;

    use mipidsi::*;
    use display_interface_spi::SPIInterfaceNoCS;

    pub type SPI = Spi<'static, SPI2, FullDuplexMode>;
    pub type DISPLAY<'a> = Display<SPIInterfaceNoCS<SPI, GpioPin<Output<PushPull>, 6>>, models::ILI9341Rgb565, GpioPin<Output<PushPull>, 5>>;
    //pub type DISPLAY<'a> = ili9341::Ili9341<SPIInterfaceNoCS<SPI, GpioPin<Output<PushPull>, 6>>, GpioPin<Output<PushPull>, 5>>; 
    
    pub type Color = Rgb565;
    pub const BACKGROUND: Color = Rgb565::BLACK;
    pub const TEXT: Color = Rgb565::RED;

    pub fn flush(_display: &mut DISPLAY) -> Result<(), ()> {
        // no-op
        Ok(())
    }

    pub fn dimensions() -> (u32, u32) {
        (320, 480)
    }
}




use display::DISPLAY;

#[embassy_executor::main(entry = "hal::entry")]
async fn main(spawner: embassy_executor::Spawner) {
    let peripherals = Peripherals::take();
    #[cfg(feature = "esp32c3")]
    let mut system = peripherals.SYSTEM.split();
    #[cfg(feature = "esp32c6")]
    let mut system = peripherals.PCR.split();

    let clocks = ClockControl::max(system.clock_control).freeze();

    #[cfg(feature = "esp32c3")]
    let mut rtc = Rtc::new(peripherals.RTC_CNTL);
    #[cfg(feature = "esp32c6")]
    let mut rtc = Rtc::new(peripherals.LP_CLKRST);

    let timer_group0 = TimerGroup::new(
        peripherals.TIMG0,
        &clocks,
        &mut system.peripheral_clock_control,
    );
    let mut wdt0 = timer_group0.wdt;
    let timer_group1 = TimerGroup::new(
        peripherals.TIMG1,
        &clocks,
        &mut system.peripheral_clock_control,
    );
    let mut wdt1 = timer_group1.wdt;

    // disable watchdog timers
    rtc.swd.disable();
    rtc.rwdt.disable();
    wdt0.disable();
    wdt1.disable();

    let mut rng = Rng::new(peripherals.RNG);
    let timer = SystemTimer::new(peripherals.SYSTIMER).alarm0;
    let init = initialize(
        EspWifiInitFor::Wifi,
        timer,
        rng,
        system.radio_clock_control,
        &clocks,
    )
    .unwrap();

    let (wifi, ..) = peripherals.RADIO.split();
    let (wifi_interface, controller) =
        esp_wifi::wifi::new_with_mode(&init, wifi, WifiMode::Sta).unwrap();

    embassy::init(&clocks, timer_group0.timer0);

    let dhcp4_config = embassy_net::DhcpConfig::default();
    let config = Config::dhcpv4(dhcp4_config);

    let seed = rng.random();

    let stack = &*make_static!(Stack::new(
        wifi_interface,
        config,
        make_static!(StackResources::<3>::new()),
        seed.into()
    ));

    let io = IO::new(peripherals.GPIO, peripherals.IO_MUX);
    let input = io.pins.gpio9.into_pull_up_input();

    hal::interrupt::enable(
        hal::peripherals::Interrupt::GPIO,
        hal::interrupt::Priority::Priority1,
    )
    .unwrap();

    use display::*;

    #[cfg(any(feature = "display-st7735", feature = "display-st7789"))]
    let mut display: DISPLAY = {
        use hal::{Delay, Spi};

        let mut delay = Delay::new(&clocks);

        let a0 = io.pins.gpio6.into_push_pull_output();
        let rst = io.pins.gpio7.into_push_pull_output();

        let sck = io.pins.gpio1;
        let sda = io.pins.gpio2;
        let cs = io.pins.gpio8;

        let spi: SPI = Spi::new(
            peripherals.SPI2,
            sck,
            sda,
            io.pins.gpio0.into_push_pull_output(), // no MISO, dummy pin
            cs,
            60u32.MHz(),
            hal::spi::SpiMode::Mode0,
            &mut system.peripheral_clock_control,
            &clocks,
        );

        #[cfg(feature = "display-st7735")]
        {
            let mut display = DISPLAY::new(spi, a0, rst, true, false, 160, 128);
            display.init(&mut delay).unwrap();
            display
                .set_orientation(&st7735_lcd::Orientation::Landscape)
                .unwrap();
            display.set_offset(0, 0);
            display
        }

        #[cfg(feature = "display-st7789")]
        {
            use display_interface_spi::SPIInterfaceNoCS;
            let interface = SPIInterfaceNoCS::new(spi, a0);
            let display = mipidsi::Builder::st7789(interface)
                .with_display_size(128, 160)
                .with_framebuffer_size(128, 160)
                .with_orientation(mipidsi::Orientation::Landscape(true))
                .init(&mut delay, Some(rst))
                .unwrap();
            display
        }
    };

    #[cfg(feature = "display-ssd1306")]
    let mut display: DISPLAY = {
        use hal::i2c::I2C;
        use ssd1306::prelude::*;
        use ssd1306::rotation::DisplayRotation;
        use ssd1306::*;

        let sda = io.pins.gpio1;
        let scl = io.pins.gpio2;

        let i2c = I2C::new(
            peripherals.I2C0,
            sda,
            scl,
            400u32.kHz(),
            &mut system.peripheral_clock_control,
            &clocks,
        );

        let interface = I2CDisplayInterface::new(i2c);
        let mut display =
            Ssd1306::new(interface, SIZE, DisplayRotation::Rotate0).into_buffered_graphics_mode();

        display.init().unwrap();
        display
    };

    #[cfg(feature = "display-ili9341")]
    let mut display: DISPLAY = {

        use hal::{Spi, Delay};
        use mipidsi::*;
        use display_interface_spi::SPIInterfaceNoCS;

        use ili9341::*;

        let miso = io.pins.gpio10.into_push_pull_output();
        let rst = io.pins.gpio5.into_push_pull_output();
        let cs =  io.pins.gpio4.into_push_pull_output();
        let mut backlight = io.pins.gpio8.into_push_pull_output();
        backlight.set_high().unwrap();

        let spi: SPI = Spi::new(
            peripherals.SPI2,
            io.pins.gpio1,
            io.pins.gpio7,
            miso,
            cs,
            60u32.MHz(),
            hal::spi::SpiMode::Mode0,
            &mut system.peripheral_clock_control,
            &clocks
        );
        let dc = io.pins.gpio6.into_push_pull_output();
        let di = SPIInterfaceNoCS::new(spi, dc);
        let mut delay = Delay::new(&clocks);

        let mut display = Builder::ili9341_rgb565(di)
            .with_orientation(mipidsi::Orientation::LandscapeInverted(false))
            .with_color_order(ColorOrder::Rgb)
            .init(&mut delay, Some(rst))
            .unwrap();
        
     

       // let mut display = Ili9341::new(di,rst, &mut delay,ili9341::Orientation::PortraitFlipped,  DisplaySize320x480).unwrap();
       
       display
    };

    display.clear(display::BACKGROUND).unwrap();
    display::flush(&mut display).unwrap();

    spawner.spawn(connection_wifi(controller)).ok();
    spawner.spawn(net_task(stack)).ok();
    spawner.spawn(task(input, stack, seed.into(), display)).ok();
}



#[embassy_executor::task]
async fn task(
    mut input: Gpio9<Input<PullUp>>,
    stack: &'static Stack<WifiDevice<'static>>,
    _seed: u64,
    mut display: DISPLAY<'static>,
) {
    let mut rx_buffer = [0; 2048];
    let client_state = TcpClientState::<1, 2048, 2048>::new();
    let tcp_client = TcpClient::new(stack, &client_state);
    let dns = DnsSocket::new(stack);

    const IMAGE_URLS: &[&str] = &[
        "http://imgs.xkcd.com/comics/the_universal_label.png",
        "http://imgs.xkcd.com/comics/journal_4.png",
        "http://imgs.xkcd.com/comics/daylight_saving_choice.png",
        // biggest grayscale image - 549K
        "http://imgs.xkcd.com/comics/the_pace_of_modern_life.png",
        // non-text
        "http://imgs.xkcd.com/comics/to_be_wanted.png",
        // Doesn't work, we only handle grayscale images for now
        // "http://imgs.xkcd.com/comics/dendrochronology.png",

        // Crashes with "buffer error" from incremental-png :(
        // "http://imgs.xkcd.com/comics/depth.png",
    ];

    let display_width = display.bounding_box().size.width;
    let display_height = display.bounding_box().size.height;
    let mut image_index = 0;
    let mut image_offset_x: u32 = 0;
    let mut image_offset_y: u32 = 0;

    loop {
        stack.wait_config_up().await;
        loop {
            if let Some(config) = stack.config_v4() {
                println!("Got IP: {}", config.address);
                break;
            }
            Timer::after(Duration::from_millis(500)).await;
        }

        display.clear(display::TEXT).unwrap();
        display::flush(&mut display).unwrap();

        // FIXME: HTTPS doesn't work on imgs.xkcd.com: Tls(HandshakeAborted(Fatal, ProtocolVersion))
        // let mut tls_read_buffer = [0; 8 * 1024];
        // let mut tls_write_buffer = [0; 8 * 1024];
        // let tls_config = TlsConfig::new(
        //     seed,
        //     &mut tls_read_buffer,
        //     &mut tls_write_buffer,
        //     TlsVerify::None,
        // );
        // let mut http_client = HttpClient::new_with_tls(&tcp_client, &dns, tls_config);

        let mut http_client = HttpClient::new(&tcp_client, &dns);
        let mut request = http_client
            .request(Method::GET, IMAGE_URLS[image_index])
            .await
            .unwrap();

        let response = request.send(&mut rx_buffer).await.unwrap();

        println!("Content-length: {:?}", response.content_length);

        let mut png = PngReader::new();
        let mut reader = response.body().reader();

<<<<<<< HEAD
        let display_width = display::dimensions().0 as u32;
        let display_height = display::dimensions().1 as u32;
        let mut x: u32 = 0;
        let mut y: u32 = 0;
=======
        let mut image_x: u32 = 0;
        let mut image_y: u32 = 0;
>>>>>>> 71f187af
        let mut image_header: Option<ImageHeader> = None;

        let mut buf = [0; 1024];
        let mut total_bytes_read = 0;
        loop {
            let n = reader.read(&mut buf).await.unwrap();
            if n == 0 {
                break;
            }
            total_bytes_read += n;
            println!("Received {} bytes (total {})", n, total_bytes_read);
            let flow = png.process_data::<()>(&buf[..n], |event| {
                match event {
                    inflater::Event::ImageHeader(header) => {
                        println!("Image header: {:?}", header);
                        image_header = Some(header);

                        display.clear(display::BACKGROUND).unwrap();
                        display::flush(&mut display).unwrap();
                    }
                    inflater::Event::End => {
                        println!("Image end");
                    }
                    inflater::Event::ImageData(pixels) => {
                        let image_header = image_header.as_ref().expect("no header!");
                        //   println!(
                        //       "Decoded {} pixels at ({}, {})",
                        //       pixels.len(),
                        //       image_x,
                        //       image_y
                        //   );

                        // Assuming 8-bit grayscale, no filtering, no interlacing

                        for pixel in pixels.iter().copied() {
<<<<<<< HEAD
                            if x < display_width {
                                display.set_pixel(x as u16, y as u16, Gray8::new(pixel).into()).unwrap();
=======
                            let display_x = image_x as i32 - image_offset_x as i32;
                            let display_y = image_y as i32 - image_offset_y as i32;

                            if display_y >= 0 && display_x >= 0 && display_x < display_width as i32
                            {
                                display::set_pixel(
                                    &mut display,
                                    display_x as u32,
                                    display_y as u32,
                                    Gray8::new(pixel).into(),
                                )
                                .unwrap();
>>>>>>> 71f187af
                            }
                            image_x += 1;

                            // FIXME: Logically we shouldn't need the +1 here. But without it the
                            // image renders with a off-by-one error. What's going on?
                            if image_x == image_header.width + 1 {
                                image_x = 0;
                                image_y += 1;
                            }

                            let display_y = image_y as i32 - image_offset_y as i32;
                            if display_y == display_height as i32 {
                                println!("End of display");
                                return ControlFlow::Break(());
                            }
                        }
                    }
                }
                ControlFlow::Continue(())
            });
            display::flush(&mut display).unwrap();
            if let ControlFlow::Break(_) = flow {
                break;
            }
        }

        // Disconnect
        drop(request);
        drop(http_client);

        // Decide what to do next: scroll horizontally, scroll vertically, or next image
        let image_header = image_header.as_ref().expect("no header!");
        if image_offset_x + display_width < image_header.width {
            // scroll right
            image_offset_x = core::cmp::min(
                image_header.width - display_width,
                image_offset_x + display_width * 3 / 2,
            );
        } else if image_offset_y + display_height < image_header.height {
            // back to left edge, scroll vertically
            image_offset_x = 0;
            image_offset_y = core::cmp::min(
                image_header.height - display_height,
                image_offset_y + display_height,
            );
        } else {
            // next image
            image_offset_x = 0;
            image_offset_y = 0;
            image_index = (image_index + 1) % IMAGE_URLS.len();
        }

        // wait for button press
        loop {
            let _ = input.wait_for_any_edge().await;
            if input.is_high().unwrap() {
                break;
            }
        }
    }
}

// TODO: something like this should be in `incremental-png` itself
struct PngReader {
    dechunker: Dechunker,
    sd: StreamDecoder,
    inflater: Inflater<1024>,
}

impl PngReader {
    fn new() -> Self {
        Self {
            dechunker: Dechunker::new(),
            sd: StreamDecoder::new(),
            inflater: Inflater::new(),
        }
    }

    fn process_data<B>(
        &mut self,
        mut input: &[u8],
        mut block: impl FnMut(inflater::Event) -> ControlFlow<B>,
    ) -> ControlFlow<B> {
        while !input.is_empty() {
            let (consumed, mut dc_event) = self.dechunker.update(&input).unwrap();

            while let Some(e) = dc_event {
                let (leftover, mut sd_event) = self.sd.update(e).unwrap();

                while let Some(e) = sd_event {
                    let (leftover, i_event) = self.inflater.update(e).unwrap();

                    if let Some(e) = i_event {
                        block(e)?;
                    }

                    sd_event = leftover;
                }

                dc_event = leftover;
            }

            input = &input[consumed..];
        }
        ControlFlow::Continue(())
    }
}

#[embassy_executor::task]
async fn connection_wifi(mut controller: WifiController<'static>) {
    println!("Start connect with wifi (SSID: {:?}) task", SSID);
    loop {
        if matches!(esp_wifi::wifi::get_wifi_state(), WifiState::StaConnected) {
            controller.wait_for_event(WifiEvent::StaDisconnected).await;
            Timer::after(Duration::from_millis(5000)).await
        }
        if !matches!(controller.is_started(), Ok(true)) {
            let client_config = Configuration::Client(ClientConfiguration {
                ssid: SSID.into(),
                password: PASSWORD.into(),
                ..Default::default()
            });
            controller.set_configuration(&client_config).unwrap();
            println!("Starting wifi");
            controller.start().await.unwrap();
            println!("Wifi started!");
        }

        match controller.connect().await {
            Ok(_) => println!("Wifi connected!"),
            Err(e) => {
                println!("Failed to connect to wifi: {e:?}");
                Timer::after(Duration::from_millis(5000)).await
            }
        }
    }
}

#[embassy_executor::task]
async fn net_task(stack: &'static Stack<WifiDevice<'static>>) {
    stack.run().await
}<|MERGE_RESOLUTION|>--- conflicted
+++ resolved
@@ -348,47 +348,48 @@
         display
     };
 
-    #[cfg(feature = "display-ili9341")]
+    #[cfg(feature = "display-ili9488")]
     let mut display: DISPLAY = {
 
-        use hal::{Spi, Delay};
+        use hal::{spi::SpiMode, Spi, Delay};
         use mipidsi::*;
         use display_interface_spi::SPIInterfaceNoCS;
 
-        use ili9341::*;
-
-        let miso = io.pins.gpio10.into_push_pull_output();
-        let rst = io.pins.gpio5.into_push_pull_output();
-        let cs =  io.pins.gpio4.into_push_pull_output();
-        let mut backlight = io.pins.gpio8.into_push_pull_output();
+        // Define the Data/Command select pin as a digital output
+        let dc = io.pins.gpio6.into_push_pull_output();
+        // Define the reset pin as digital outputs and make it high
+        let mut rst = io.pins.gpio7.into_push_pull_output();
+        rst.set_high().unwrap();
+
+        let mut backlight = io.pins.gpio3.into_push_pull_output();
         backlight.set_high().unwrap();
-
-        let spi: SPI = Spi::new(
+        // Define the SPI pins and create the SPI interface
+        let sck = io.pins.gpio4;
+        let miso = io.pins.gpio2;
+        let mosi = io.pins.gpio5;
+        let cs = io.pins.gpio8;
+        let spi = Spi::new(
             peripherals.SPI2,
-            io.pins.gpio1,
-            io.pins.gpio7,
+            sck,
+            mosi,
             miso,
             cs,
-            60u32.MHz(),
-            hal::spi::SpiMode::Mode0,
+            60_u32.MHz(),
+            SpiMode::Mode2,
             &mut system.peripheral_clock_control,
-            &clocks
+            &clocks,
         );
-        let dc = io.pins.gpio6.into_push_pull_output();
+ 
+        // Define the display interface with no chip select
         let di = SPIInterfaceNoCS::new(spi, dc);
+
         let mut delay = Delay::new(&clocks);
-
-        let mut display = Builder::ili9341_rgb565(di)
-            .with_orientation(mipidsi::Orientation::LandscapeInverted(false))
-            .with_color_order(ColorOrder::Rgb)
+        let mut display = Builder::ili9486_rgb666(di)
             .init(&mut delay, Some(rst))
             .unwrap();
-        
-     
-
-       // let mut display = Ili9341::new(di,rst, &mut delay,ili9341::Orientation::PortraitFlipped,  DisplaySize320x480).unwrap();
+
        
-       display
+        display
     };
 
     display.clear(display::BACKGROUND).unwrap();
@@ -471,15 +472,8 @@
         let mut png = PngReader::new();
         let mut reader = response.body().reader();
 
-<<<<<<< HEAD
-        let display_width = display::dimensions().0 as u32;
-        let display_height = display::dimensions().1 as u32;
-        let mut x: u32 = 0;
-        let mut y: u32 = 0;
-=======
         let mut image_x: u32 = 0;
         let mut image_y: u32 = 0;
->>>>>>> 71f187af
         let mut image_header: Option<ImageHeader> = None;
 
         let mut buf = [0; 1024];
@@ -515,10 +509,6 @@
                         // Assuming 8-bit grayscale, no filtering, no interlacing
 
                         for pixel in pixels.iter().copied() {
-<<<<<<< HEAD
-                            if x < display_width {
-                                display.set_pixel(x as u16, y as u16, Gray8::new(pixel).into()).unwrap();
-=======
                             let display_x = image_x as i32 - image_offset_x as i32;
                             let display_y = image_y as i32 - image_offset_y as i32;
 
@@ -531,7 +521,6 @@
                                     Gray8::new(pixel).into(),
                                 )
                                 .unwrap();
->>>>>>> 71f187af
                             }
                             image_x += 1;
 
