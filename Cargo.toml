[package]
name = "esp-jokes-rs"
version = "0.1.0"
authors = ["Jonatan Borkowski <jonatan@thebo.me>"]
edition = "2021"
license = "MIT OR Apache-2.0"

[dependencies]
esp-backtrace = { version = "0.8.0", features = ["panic-handler", "exception-handler", "print-uart"] }
esp-println = { version = "0.6.0", features = ["log"] }
log = { version = "0.4.18" }
esp-alloc = { version = "0.3.0" }
esp-wifi  = { git = "https://github.com/jborkowski/esp-wifi/", rev = "5d89236", features = ["wifi", "embassy-net", "async"] }
smoltcp = { version = "0.10.0", default-features=false, features = ["proto-igmp", "proto-ipv4", "socket-tcp", "socket-icmp", "socket-udp", "medium-ethernet", "proto-dhcpv4", "socket-raw", "socket-dhcpv4"] }
heapless = { version = "0.7.14", default-features = false }

embedded-svc = { version = "0.25.0", default-features = false, features = [] }
embedded-io = "0.4"
embassy-executor = { git = "https://github.com/embassy-rs/embassy", rev = "889d482", features = ["nightly", "integrated-timers","executor-thread","arch-riscv32"] }
embassy-net = { git = "https://github.com/embassy-rs/embassy", rev = "889d482", features = ["nightly","tcp","proto-ipv4","medium-ethernet","dhcpv4", "dns", "log", "udp", "medium-ip" ] }
embassy-net-driver = { git = "https://github.com/embassy-rs/embassy", rev = "889d482"}
embassy-time = { git = "https://github.com/embassy-rs/embassy", rev = "889d482",  features = ["nightly"]}
reqwless = { version = "0.8.0", features = ["log"] }

embedded-graphics = "0.8.1"

static_cell = { version = "1.2.0", features = ["nightly"] }
embedded-text = "0.6.6"

# chips
esp32c3-hal = { version = "0.12.0", features=["embassy","async","embassy-time-timg0"], optional = true }
esp32c6-hal = { version = "0.5.0", features=["embassy","async","embassy-time-timg0"], optional = true }

# display drivers
st7735-lcd = {version = "0.9.0", optional = true }
ssd1306 = { version = "0.8.4", optional = true }
<<<<<<< HEAD
display-interface = { version = "0.4.1", optional = true }
ili9341 = { version = "0.5.0", optional = true }

incremental-png = { git = "https://github.com/zyla/incremental-png", rev = "e05eaf91f8fd8d10f0dca7ba461c6190520c4f94" }
embedded-io-async = "0.6.0"
display-interface-spi = "0.4.1"
mipidsi = "0.7.1"
=======
display-interface = { version = "0.4.1" }


incremental-png = { git = "https://github.com/zyla/incremental-png", rev = "e05eaf91f8fd8d10f0dca7ba461c6190520c4f94" }
embedded-io-async = "0.6.0"
mipidsi = { version = "0.7.1", optional = true }
display-interface-spi = "0.4.1"
>>>>>>> 71f187af

[features]
#default = ["display-st7735", "esp32c3"]
#default = ["display-ssd1306"]
default = ["display-ili9341", "esp32c6"]
display-st7735 = ["st7735-lcd"]
<<<<<<< HEAD
display-ssd1306 = ["ssd1306", "display-interface"]
display-ili9341 = ["ili9341"]
=======
display-st7789 = ["mipidsi"]
display-ssd1306 = ["ssd1306"]
>>>>>>> 71f187af

esp32c3 = ["esp32c3-hal", "esp-backtrace/esp32c3", "esp-println/esp32c3", "esp-wifi/esp32c3"]
esp32c6 = ["esp32c6-hal", "esp-backtrace/esp32c6", "esp-println/esp32c6", "esp-wifi/esp32c6"]<|MERGE_RESOLUTION|>--- conflicted
+++ resolved
@@ -34,36 +34,21 @@
 # display drivers
 st7735-lcd = {version = "0.9.0", optional = true }
 ssd1306 = { version = "0.8.4", optional = true }
-<<<<<<< HEAD
-display-interface = { version = "0.4.1", optional = true }
-ili9341 = { version = "0.5.0", optional = true }
-
-incremental-png = { git = "https://github.com/zyla/incremental-png", rev = "e05eaf91f8fd8d10f0dca7ba461c6190520c4f94" }
-embedded-io-async = "0.6.0"
-display-interface-spi = "0.4.1"
-mipidsi = "0.7.1"
-=======
-display-interface = { version = "0.4.1" }
+display-interface = { version = "0.4.1", optional = true}
 
 
 incremental-png = { git = "https://github.com/zyla/incremental-png", rev = "e05eaf91f8fd8d10f0dca7ba461c6190520c4f94" }
 embedded-io-async = "0.6.0"
 mipidsi = { version = "0.7.1", optional = true }
 display-interface-spi = "0.4.1"
->>>>>>> 71f187af
 
 [features]
 #default = ["display-st7735", "esp32c3"]
 #default = ["display-ssd1306"]
-default = ["display-ili9341", "esp32c6"]
-display-st7735 = ["st7735-lcd"]
-<<<<<<< HEAD
+default = ["display-ili9488", "esp32c3"]
 display-ssd1306 = ["ssd1306", "display-interface"]
-display-ili9341 = ["ili9341"]
-=======
+display-ili9488 = ["mipidsi"]
 display-st7789 = ["mipidsi"]
-display-ssd1306 = ["ssd1306"]
->>>>>>> 71f187af
 
 esp32c3 = ["esp32c3-hal", "esp-backtrace/esp32c3", "esp-println/esp32c3", "esp-wifi/esp32c3"]
 esp32c6 = ["esp32c6-hal", "esp-backtrace/esp32c6", "esp-println/esp32c6", "esp-wifi/esp32c6"]